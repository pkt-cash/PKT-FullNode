// Copyright (c) 2019 Caleb James DeLisle
// Use of this source code is governed by an ISC
// license that can be found in the LICENSE file.

package packetcrypt_test

import (
	"bytes"
	"encoding/binary"
	"encoding/hex"
	"os"
	"testing"

	b2b_dchest "github.com/dchest/blake2b"
	b2b_x "golang.org/x/crypto/blake2b"

	"github.com/pkt-cash/PKT-FullNode/btcutil/er"
	"github.com/pkt-cash/PKT-FullNode/chaincfg"
	"github.com/pkt-cash/PKT-FullNode/chaincfg/globalcfg"

	"github.com/pkt-cash/PKT-FullNode/blockchain/packetcrypt"

	"github.com/pkt-cash/PKT-FullNode/blockchain/packetcrypt/cryptocycle"
	"github.com/pkt-cash/PKT-FullNode/blockchain/testdata"
	"github.com/pkt-cash/PKT-FullNode/wire"
	"golang.org/x/crypto/chacha20poly1305"
)

func div16Ceil(x int) int {
	l := x / 16
	if l*16 < x {
		l++
	}
	return l
}

func doCryptoCycle(msg, additional, nonce, key []byte, decrypt bool) ([]byte, []byte, er.R) {
	if decrypt {
		msg = msg[:len(msg)-16]
	}
	s := cryptocycle.State{}
	s.SetDecrypt(decrypt)

	l16 := div16Ceil(len(msg))
	s.SetLength(byte(l16))
	s.SetTrailingZeros(byte(l16*16 - len(msg)))

	if additional == nil {
		additional = make([]byte, 0)
	}
	a16 := div16Ceil(len(additional))
	s.SetAddLen(byte(a16))
	s.SetAdditionalZeros(byte(a16*16 - len(additional)))

	copy(s.Bytes[16:48], key)
	copy(s.Bytes[48:48+len(additional)], additional)
	copy(s.Bytes[48+a16*16:], msg)

	cryptocycle.CryptoCycle(&s)

	if s.IsFailed() {
		return nil, nil, er.New("failed")
	}
	return s.Bytes[16:32], s.Bytes[48+a16*16:][:len(msg)], nil
}

func doGoCrypt(msg, additional, nonce, key []byte, decrypt bool) ([]byte, []byte, er.R) {
	chacha, err := chacha20poly1305.New(key)
	if err != nil {
		return nil, nil, er.New("chacha.New()")
	}
	if decrypt {
		plain := make([]byte, 0, len(msg)-16)
		plain, err := chacha.Open(plain, nonce, msg, additional)
		if err != nil {
			return nil, nil, er.New("key.Open()")
		}
		return msg[len(msg)-16:], plain, nil
	}
	crypt := make([]byte, 0, len(msg)+16)
	crypt = chacha.Seal(crypt, nonce, msg, additional)
	return crypt[len(crypt)-16:], crypt[:len(crypt)-16], nil
}

func testCrypt(t *testing.T, msg, additional, nonce, key []byte, decrypt bool) []byte {
	if additional == nil {
		additional = make([]byte, 0)
	}
	if nonce == nil {
		nonce = make([]byte, 12)
	}
	gcp, gcm, err := doGoCrypt(msg, additional, nonce, key, decrypt)
	if err != nil {
		t.Errorf("failed doGoCrypt(%v %v %v %v %v)",
			hex.EncodeToString(msg), hex.EncodeToString(additional),
			hex.EncodeToString(nonce), hex.EncodeToString(key), decrypt)
	}
	ccp, ccm, err := doCryptoCycle(msg, additional, nonce, key, decrypt)
	if err != nil {
		t.Errorf("failed doGoCrypt(%v %v %v %v %v)",
			hex.EncodeToString(msg), hex.EncodeToString(additional),
			hex.EncodeToString(nonce), hex.EncodeToString(key), decrypt)
	}
	hccp := hex.EncodeToString(ccp)
	hgcp := hex.EncodeToString(gcp)
	hccm := hex.EncodeToString(ccm)
	hgcm := hex.EncodeToString(gcm)
	if hccp != hgcp {
		t.Errorf("(%v %v %v %v %v)",
			hex.EncodeToString(msg), hex.EncodeToString(additional),
			hex.EncodeToString(nonce), hex.EncodeToString(key), decrypt)
		t.Errorf("poly1305 different %v != %v", hccp, hgcp)
	}
	if hccm != hgcm {
		t.Errorf("(%v %v %v %v %v)",
			hex.EncodeToString(msg), hex.EncodeToString(additional),
			hex.EncodeToString(nonce), hex.EncodeToString(key), decrypt)
		t.Errorf("message different %v != %v", hccm, hgcm)
	}
	if decrypt {
		return ccm
	}
	out := make([]byte, len(ccm)+len(ccp))
	copy(out[:len(ccm)], ccm)
	copy(out[len(ccm):], ccp)
	return out
}

var dumbKey []byte = []byte("abcdefghijklmnopqrstuvwxyz012345")

func TestCryptoCycleEncrypt2(t *testing.T) {
	testMsg := []byte("16byte long test")
	res := hex.EncodeToString(testCrypt(t, testMsg, nil, nil, dumbKey, false))
	if res != "aea649b893a601fc2654e9d57d0ad1620351b1b107b3d352e7110d1c140a8e2d" {
		t.Fail()
	}
}

func TestCryptoCycleEncryptAdd(t *testing.T) {
	testMsg := []byte("17byte long test.")
	testAdd := []byte("additional")
	res := hex.EncodeToString(testCrypt(t, testMsg, testAdd, nil, dumbKey, false))
	if res != "aea749b893a601fc2654e9d57d0ad162baf683f7db7ae9ffcd943578e350ab9f74" {
		t.Fail()
	}
}

func TestCryptoCycleDecrypt2(t *testing.T) {
	msg, _ := hex.DecodeString("aea649b893a601fc2654e9d57d0ad1620351b1b107b3d352e7110d1c140a8e2d")
	res := hex.EncodeToString(testCrypt(t, msg, nil, nil, dumbKey, true))
	expectedResult := hex.EncodeToString([]byte("16byte long test"))
	if res != expectedResult {
		t.Fail()
	}
}

func TestCryptoCycleEncrypt3(t *testing.T) {
	testMsg := []byte("17byte long test.")
	res := hex.EncodeToString(testCrypt(t, testMsg, nil, nil, dumbKey, false))
	if res != "aea749b893a601fc2654e9d57d0ad162ba013c000dbaad4d14eecf09da264443d3" {
		t.Fail()
	}
}

func TestCryptoCycleDecrypt3(t *testing.T) {
	msg, _ := hex.DecodeString("aea749b893a601fc2654e9d57d0ad162ba013c000dbaad4d14eecf09da264443d3")
	res := hex.EncodeToString(testCrypt(t, msg, nil, nil, dumbKey, true))
	expectedResult := hex.EncodeToString([]byte("17byte long test."))
	if res != expectedResult {
		t.Fail()
	}
}

func TestCryptoCycleWireguard(t *testing.T) {
	// taken from wireguard-go tests (with some modification to make them produce the same key)
	keyBytes, err := hex.DecodeString("6d26aa2ebac8769929832918edbdaa5aa64488d6d489571704b02512b233c6a0")
	if err != nil {
		t.Fail()
	}
	testMsg := []byte("wireguard test message 1")
	out := testCrypt(t, testMsg, nil, nil, keyBytes, false)
	resultHex := hex.EncodeToString(out)
	if resultHex != "3014f78ee7d2fe4455f5d3c2ab2315938f53550e56e2f01aa2738191abf38d3d96f73057fbf116ff" {
		t.Fail()
	}
}

func TestInsertCoinbaseCommit(t *testing.T) {
	cbcBytes, _ := hex.DecodeString(
		"09f91102ffff0320e531a06a3c672d3d6f3d31cd9e8c77b2c0afe03d0a1b9546" +
			"e8c20af5f17700d7ba00000000000000")
	cbc := wire.PcCoinbaseCommit{}
	copy(cbc.Bytes[:], cbcBytes)

	block := testdata.GetBlock("../testdata/277647.dat.bz2", t)
	mb := block.MsgBlock()

	packetcrypt.InsertCoinbaseCommit(mb.Transactions[0], &cbc)

	cbc2 := packetcrypt.ExtractCoinbaseCommit(mb.Transactions[0])
	if cbc2 == nil {
		t.Errorf("ExtractCoinbaseCommit() returned nil")
	}

	if !bytes.Equal(cbc2.Bytes[:], cbc.Bytes[:]) {
		t.Errorf("expected %v", hex.EncodeToString(cbc.Bytes[:]))
		t.Errorf("got      %v", hex.EncodeToString(cbc2.Bytes[:]))
		t.Errorf("cbc mismatch")
		return
	}
}

func TestMain(m *testing.M) {
	globalcfg.SelectConfig(chaincfg.PktMainNetParams.GlobalConf)
	os.Exit(m.Run())
}

// blake2b migration tests
func TestBlake2b_ContentProof_1(t *testing.T) {
	block := testdata.GetBlock("../testdata/277647.dat.bz2", t)
	mb := block.MsgBlock()
	mb.Pcp = &wire.PacketCryptProof{} //testdata & pcp - not working
	mb.Pcp.Nonce = 12345
<<<<<<< HEAD
	res_dchest := contentProofIdx2_Curr(t, mb)
	res_x := contentProofIdx2_New(mb)
=======
	res_x := contentProofIdx2_Curr(mb)
	res_dchest := contentProofIdx2_Old(mb, t)
>>>>>>> 82414682

	if res_dchest != res_x {
		t.Errorf("%s content proof result mismatch", t.Name())
	}
}

func TestBlcake2b_ContentProof_2(t *testing.T) {
	//test method packetcrypt::checkContentProof()
	//can't get testdata to parse pcp properly, need it for announcements TODO
	t.Errorf("%s - block parsing fails parsing pcp, needs looking at", t.Name())
}

// copied here as its private method in package
<<<<<<< HEAD
func contentProofIdx2_Curr(t *testing.T, mb *wire.MsgBlock) uint32 {
=======
func contentProofIdx2_Curr(mb *wire.MsgBlock) uint32 {
	buff := new(bytes.Buffer)
	mb.Header.Serialize(buff)
	hash := b2b_x.Sum256(buff.Bytes())
	return binary.LittleEndian.Uint32(hash[:]) ^ mb.Pcp.Nonce
}

func contentProofIdx2_Old(mb *wire.MsgBlock, t *testing.T) uint32 {
>>>>>>> 82414682
	b2 := b2b_dchest.New256()
	err := mb.Header.Serialize(b2)
	if err != nil {
		t.Errorf("header serialise - %s", err.String())
	}
	buf := b2.Sum(nil)
	return binary.LittleEndian.Uint32(buf) ^ mb.Pcp.Nonce
<<<<<<< HEAD
}

func contentProofIdx2_New(mb *wire.MsgBlock) uint32 {
	buff := new(bytes.Buffer)
	mb.Header.Serialize(buff)
	hash := b2b_x.Sum256(buff.Bytes())
	return binary.LittleEndian.Uint32(hash[:]) ^ mb.Pcp.Nonce
=======
>>>>>>> 82414682
}<|MERGE_RESOLUTION|>--- conflicted
+++ resolved
@@ -221,13 +221,8 @@
 	mb := block.MsgBlock()
 	mb.Pcp = &wire.PacketCryptProof{} //testdata & pcp - not working
 	mb.Pcp.Nonce = 12345
-<<<<<<< HEAD
-	res_dchest := contentProofIdx2_Curr(t, mb)
-	res_x := contentProofIdx2_New(mb)
-=======
 	res_x := contentProofIdx2_Curr(mb)
 	res_dchest := contentProofIdx2_Old(mb, t)
->>>>>>> 82414682
 
 	if res_dchest != res_x {
 		t.Errorf("%s content proof result mismatch", t.Name())
@@ -241,9 +236,6 @@
 }
 
 // copied here as its private method in package
-<<<<<<< HEAD
-func contentProofIdx2_Curr(t *testing.T, mb *wire.MsgBlock) uint32 {
-=======
 func contentProofIdx2_Curr(mb *wire.MsgBlock) uint32 {
 	buff := new(bytes.Buffer)
 	mb.Header.Serialize(buff)
@@ -252,7 +244,6 @@
 }
 
 func contentProofIdx2_Old(mb *wire.MsgBlock, t *testing.T) uint32 {
->>>>>>> 82414682
 	b2 := b2b_dchest.New256()
 	err := mb.Header.Serialize(b2)
 	if err != nil {
@@ -260,14 +251,4 @@
 	}
 	buf := b2.Sum(nil)
 	return binary.LittleEndian.Uint32(buf) ^ mb.Pcp.Nonce
-<<<<<<< HEAD
-}
-
-func contentProofIdx2_New(mb *wire.MsgBlock) uint32 {
-	buff := new(bytes.Buffer)
-	mb.Header.Serialize(buff)
-	hash := b2b_x.Sum256(buff.Bytes())
-	return binary.LittleEndian.Uint32(hash[:]) ^ mb.Pcp.Nonce
-=======
->>>>>>> 82414682
 }